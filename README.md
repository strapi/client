--- conflicted
+++ resolved
@@ -250,7 +250,6 @@
 | `strapi:auth:provider:api-token` | Logs operations related to API token authentication.                                      |
 | `strapi:ct:collection`           | Logs interactions with collection-type content managers.                                  |
 | `strapi:ct:single`               | Logs interactions with single-type content managers.                                      |
-<<<<<<< HEAD
 | `strapi:utils:url-helper`        | Logs URL helper utility operations (e.g., appending query parameters or formatting URLs). |
 
 ## 🚀 Demo Projects
@@ -268,7 +267,7 @@
 The `package.json` includes several scripts to help you manage and run the demo projects:
 
 - **`demo:seed`**: Seeds the Strapi application with example data. This script also generates `.env` files with API tokens for the `demo-node-typescript` and `demo-node-javascript` projects.
-  
+
   ```bash
   pnpm run demo:seed
   ```
@@ -296,7 +295,4 @@
 - A basic HTML project.
 - A Next.js project.
 
-These additions will provide more examples of how to integrate the Strapi SDK into different types of applications.
-=======
-| `strapi:utils:url-helper`        | Logs URL helper utility operations (e.g., appending query parameters or formatting URLs). |
->>>>>>> 8d538057
+These additions will provide more examples of how to integrate the Strapi SDK into different types of applications.