--- conflicted
+++ resolved
@@ -90,19 +90,5 @@
     };
   }
 
-<<<<<<< HEAD
-  return new Strapi(clientConfig);
-};
-
-// Error classes
-export * from './errors';
-
-// Public types and interfaces
-export type { StrapiConfig, Strapi } from './client';
-export type { CollectionTypeManager, SingleTypeManager } from './content-types';
-export type { FilesManager, FileQueryParams, FileResponse, FileListResponse } from './files';
-export type * as API from './types/content-api';
-=======
   return new StrapiClient(clientConfig);
-};
->>>>>>> f33c26f9
+};