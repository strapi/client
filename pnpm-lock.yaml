--- conflicted
+++ resolved
@@ -369,17 +369,10 @@
         integrity: sha512-0hYQ8SB4Db5zvZB4axdMHGwEaQjkZzFjQiN9LVYvIFB2nSUHW9tYpxWriPrWDASIxiaXax83REcLxuSdnGPZtw==,
       }
 
-<<<<<<< HEAD
-  '@commitlint/cli@19.6.0':
-    resolution:
-      {
-        integrity: sha512-v17BgGD9w5KnthaKxXnEg6KLq6DYiAxyiN44TpiRtqyW8NSq+Kx99mkEG8Qo6uu6cI5eMzMojW2muJxjmPnF8w==,
-=======
   '@commitlint/cli@19.6.1':
     resolution:
       {
         integrity: sha512-8hcyA6ZoHwWXC76BoC8qVOSr8xHy00LZhZpauiD0iO0VYbVhMnED0da85lTfIULxl7Lj4c6vZgF0Wu/ed1+jlQ==,
->>>>>>> f84063c8
       }
     engines: { node: '>=v18' }
     hasBin: true
@@ -765,17 +758,10 @@
       }
     engines: { node: '>=12.4.0' }
 
-<<<<<<< HEAD
-  '@rollup/plugin-commonjs@28.0.1':
-    resolution:
-      {
-        integrity: sha512-+tNWdlWKbpB3WgBN7ijjYkq9X5uhjmcvyjEght4NmH5fAU++zfQzAJ6wumLS+dNcvwEZhKx2Z+skY8m7v0wGSA==,
-=======
   '@rollup/plugin-commonjs@28.0.2':
     resolution:
       {
         integrity: sha512-BEFI2EDqzl+vA1rl97IDRZ61AIwGH093d9nz8+dThxJNH8oSoB7MjWvPCX3dkaK1/RCJ/1v/R1XB15FuSs0fQw==,
->>>>>>> f84063c8
       }
     engines: { node: '>=16.0.0 || 14 >= 14.17' }
     peerDependencies:
@@ -784,17 +770,10 @@
       rollup:
         optional: true
 
-<<<<<<< HEAD
-  '@rollup/plugin-node-resolve@15.3.0':
-    resolution:
-      {
-        integrity: sha512-9eO5McEICxMzJpDW9OnMYSv4Sta3hmt7VtBFz5zR9273suNOydOyq/FrGeGy+KsTRFm8w0SLVhzig2ILFT63Ag==,
-=======
   '@rollup/plugin-node-resolve@16.0.0':
     resolution:
       {
         integrity: sha512-0FPvAeVUT/zdWoO0jnb/V5BlBsUSNfkIOtFHzMO4H9MOklrmQFY6FduVHKucNb/aTFxvnGhj4MNj/T1oNdDfNg==,
->>>>>>> f84063c8
       }
     engines: { node: '>=14.0.0' }
     peerDependencies:
@@ -827,17 +806,10 @@
       rollup:
         optional: true
 
-<<<<<<< HEAD
-  '@rollup/plugin-typescript@12.1.1':
-    resolution:
-      {
-        integrity: sha512-t7O653DpfB5MbFrqPe/VcKFFkvRuFNp9qId3xq4Eth5xlyymzxNpye2z8Hrl0RIMuXTSr5GGcFpkdlMeacUiFQ==,
-=======
   '@rollup/plugin-typescript@12.1.2':
     resolution:
       {
         integrity: sha512-cdtSp154H5sv637uMr1a8OTWB0L1SWDSm1rDGiyfcGcvQ6cuTs4MDk2BVEBGysUWago4OJN4EQZqOTl/QY3Jgg==,
->>>>>>> f84063c8
       }
     engines: { node: '>=14.0.0' }
     peerDependencies:
@@ -862,162 +834,86 @@
       rollup:
         optional: true
 
-<<<<<<< HEAD
-  '@rollup/rollup-android-arm-eabi@4.27.3':
-    resolution:
-      {
-        integrity: sha512-EzxVSkIvCFxUd4Mgm4xR9YXrcp976qVaHnqom/Tgm+vU79k4vV4eYTjmRvGfeoW8m9LVcsAy/lGjcgVegKEhLQ==,
-=======
   '@rollup/rollup-android-arm-eabi@4.31.0':
     resolution:
       {
         integrity: sha512-9NrR4033uCbUBRgvLcBrJofa2KY9DzxL2UKZ1/4xA/mnTNyhZCWBuD8X3tPm1n4KxcgaraOYgrFKSgwjASfmlA==,
->>>>>>> f84063c8
       }
     cpu: [arm]
     os: [android]
 
-<<<<<<< HEAD
-  '@rollup/rollup-android-arm64@4.27.3':
-    resolution:
-      {
-        integrity: sha512-LJc5pDf1wjlt9o/Giaw9Ofl+k/vLUaYsE2zeQGH85giX2F+wn/Cg8b3c5CDP3qmVmeO5NzwVUzQQxwZvC2eQKw==,
-=======
   '@rollup/rollup-android-arm64@4.31.0':
     resolution:
       {
         integrity: sha512-iBbODqT86YBFHajxxF8ebj2hwKm1k8PTBQSojSt3d1FFt1gN+xf4CowE47iN0vOSdnd+5ierMHBbu/rHc7nq5g==,
->>>>>>> f84063c8
       }
     cpu: [arm64]
     os: [android]
 
-<<<<<<< HEAD
-  '@rollup/rollup-darwin-arm64@4.27.3':
-    resolution:
-      {
-        integrity: sha512-OuRysZ1Mt7wpWJ+aYKblVbJWtVn3Cy52h8nLuNSzTqSesYw1EuN6wKp5NW/4eSre3mp12gqFRXOKTcN3AI3LqA==,
-=======
   '@rollup/rollup-darwin-arm64@4.31.0':
     resolution:
       {
         integrity: sha512-WHIZfXgVBX30SWuTMhlHPXTyN20AXrLH4TEeH/D0Bolvx9PjgZnn4H677PlSGvU6MKNsjCQJYczkpvBbrBnG6g==,
->>>>>>> f84063c8
       }
     cpu: [arm64]
     os: [darwin]
 
-<<<<<<< HEAD
-  '@rollup/rollup-darwin-x64@4.27.3':
-    resolution:
-      {
-        integrity: sha512-xW//zjJMlJs2sOrCmXdB4d0uiilZsOdlGQIC/jjmMWT47lkLLoB1nsNhPUcnoqyi5YR6I4h+FjBpILxbEy8JRg==,
-=======
   '@rollup/rollup-darwin-x64@4.31.0':
     resolution:
       {
         integrity: sha512-hrWL7uQacTEF8gdrQAqcDy9xllQ0w0zuL1wk1HV8wKGSGbKPVjVUv/DEwT2+Asabf8Dh/As+IvfdU+H8hhzrQQ==,
->>>>>>> f84063c8
       }
     cpu: [x64]
     os: [darwin]
 
-<<<<<<< HEAD
-  '@rollup/rollup-freebsd-arm64@4.27.3':
-    resolution:
-      {
-        integrity: sha512-58E0tIcwZ+12nK1WiLzHOD8I0d0kdrY/+o7yFVPRHuVGY3twBwzwDdTIBGRxLmyjciMYl1B/U515GJy+yn46qw==,
-=======
   '@rollup/rollup-freebsd-arm64@4.31.0':
     resolution:
       {
         integrity: sha512-S2oCsZ4hJviG1QjPY1h6sVJLBI6ekBeAEssYKad1soRFv3SocsQCzX6cwnk6fID6UQQACTjeIMB+hyYrFacRew==,
->>>>>>> f84063c8
       }
     cpu: [arm64]
     os: [freebsd]
 
-<<<<<<< HEAD
-  '@rollup/rollup-freebsd-x64@4.27.3':
-    resolution:
-      {
-        integrity: sha512-78fohrpcVwTLxg1ZzBMlwEimoAJmY6B+5TsyAZ3Vok7YabRBUvjYTsRXPTjGEvv/mfgVBepbW28OlMEz4w8wGA==,
-=======
   '@rollup/rollup-freebsd-x64@4.31.0':
     resolution:
       {
         integrity: sha512-pCANqpynRS4Jirn4IKZH4tnm2+2CqCNLKD7gAdEjzdLGbH1iO0zouHz4mxqg0uEMpO030ejJ0aA6e1PJo2xrPA==,
->>>>>>> f84063c8
       }
     cpu: [x64]
     os: [freebsd]
 
-<<<<<<< HEAD
-  '@rollup/rollup-linux-arm-gnueabihf@4.27.3':
-    resolution:
-      {
-        integrity: sha512-h2Ay79YFXyQi+QZKo3ISZDyKaVD7uUvukEHTOft7kh00WF9mxAaxZsNs3o/eukbeKuH35jBvQqrT61fzKfAB/Q==,
-=======
   '@rollup/rollup-linux-arm-gnueabihf@4.31.0':
     resolution:
       {
         integrity: sha512-0O8ViX+QcBd3ZmGlcFTnYXZKGbFu09EhgD27tgTdGnkcYXLat4KIsBBQeKLR2xZDCXdIBAlWLkiXE1+rJpCxFw==,
->>>>>>> f84063c8
       }
     cpu: [arm]
     os: [linux]
 
-<<<<<<< HEAD
-  '@rollup/rollup-linux-arm-musleabihf@4.27.3':
-    resolution:
-      {
-        integrity: sha512-Sv2GWmrJfRY57urktVLQ0VKZjNZGogVtASAgosDZ1aUB+ykPxSi3X1nWORL5Jk0sTIIwQiPH7iE3BMi9zGWfkg==,
-=======
   '@rollup/rollup-linux-arm-musleabihf@4.31.0':
     resolution:
       {
         integrity: sha512-w5IzG0wTVv7B0/SwDnMYmbr2uERQp999q8FMkKG1I+j8hpPX2BYFjWe69xbhbP6J9h2gId/7ogesl9hwblFwwg==,
->>>>>>> f84063c8
       }
     cpu: [arm]
     os: [linux]
 
-<<<<<<< HEAD
-  '@rollup/rollup-linux-arm64-gnu@4.27.3':
-    resolution:
-      {
-        integrity: sha512-FPoJBLsPW2bDNWjSrwNuTPUt30VnfM8GPGRoLCYKZpPx0xiIEdFip3dH6CqgoT0RnoGXptaNziM0WlKgBc+OWQ==,
-=======
   '@rollup/rollup-linux-arm64-gnu@4.31.0':
     resolution:
       {
         integrity: sha512-JyFFshbN5xwy6fulZ8B/8qOqENRmDdEkcIMF0Zz+RsfamEW+Zabl5jAb0IozP/8UKnJ7g2FtZZPEUIAlUSX8cA==,
->>>>>>> f84063c8
       }
     cpu: [arm64]
     os: [linux]
 
-<<<<<<< HEAD
-  '@rollup/rollup-linux-arm64-musl@4.27.3':
-    resolution:
-      {
-        integrity: sha512-TKxiOvBorYq4sUpA0JT+Fkh+l+G9DScnG5Dqx7wiiqVMiRSkzTclP35pE6eQQYjP4Gc8yEkJGea6rz4qyWhp3g==,
-=======
   '@rollup/rollup-linux-arm64-musl@4.31.0':
     resolution:
       {
         integrity: sha512-kpQXQ0UPFeMPmPYksiBL9WS/BDiQEjRGMfklVIsA0Sng347H8W2iexch+IEwaR7OVSKtr2ZFxggt11zVIlZ25g==,
->>>>>>> f84063c8
       }
     cpu: [arm64]
     os: [linux]
 
-<<<<<<< HEAD
-  '@rollup/rollup-linux-powerpc64le-gnu@4.27.3':
-    resolution:
-      {
-        integrity: sha512-v2M/mPvVUKVOKITa0oCFksnQQ/TqGrT+yD0184/cWHIu0LoIuYHwox0Pm3ccXEz8cEQDLk6FPKd1CCm+PlsISw==,
-=======
   '@rollup/rollup-linux-loongarch64-gnu@4.31.0':
     resolution:
       {
@@ -1030,112 +926,62 @@
     resolution:
       {
         integrity: sha512-D7TXT7I/uKEuWiRkEFbed1UUYZwcJDU4vZQdPTcepK7ecPhzKOYk4Er2YR4uHKme4qDeIh6N3XrLfpuM7vzRWQ==,
->>>>>>> f84063c8
       }
     cpu: [ppc64]
     os: [linux]
 
-<<<<<<< HEAD
-  '@rollup/rollup-linux-riscv64-gnu@4.27.3':
-    resolution:
-      {
-        integrity: sha512-LdrI4Yocb1a/tFVkzmOE5WyYRgEBOyEhWYJe4gsDWDiwnjYKjNs7PS6SGlTDB7maOHF4kxevsuNBl2iOcj3b4A==,
-=======
   '@rollup/rollup-linux-riscv64-gnu@4.31.0':
     resolution:
       {
         integrity: sha512-wal2Tc8O5lMBtoePLBYRKj2CImUCJ4UNGJlLwspx7QApYny7K1cUYlzQ/4IGQBLmm+y0RS7dwc3TDO/pmcneTw==,
->>>>>>> f84063c8
       }
     cpu: [riscv64]
     os: [linux]
 
-<<<<<<< HEAD
-  '@rollup/rollup-linux-s390x-gnu@4.27.3':
-    resolution:
-      {
-        integrity: sha512-d4wVu6SXij/jyiwPvI6C4KxdGzuZOvJ6y9VfrcleHTwo68fl8vZC5ZYHsCVPUi4tndCfMlFniWgwonQ5CUpQcA==,
-=======
   '@rollup/rollup-linux-s390x-gnu@4.31.0':
     resolution:
       {
         integrity: sha512-O1o5EUI0+RRMkK9wiTVpk2tyzXdXefHtRTIjBbmFREmNMy7pFeYXCFGbhKFwISA3UOExlo5GGUuuj3oMKdK6JQ==,
->>>>>>> f84063c8
       }
     cpu: [s390x]
     os: [linux]
 
-<<<<<<< HEAD
-  '@rollup/rollup-linux-x64-gnu@4.27.3':
-    resolution:
-      {
-        integrity: sha512-/6bn6pp1fsCGEY5n3yajmzZQAh+mW4QPItbiWxs69zskBzJuheb3tNynEjL+mKOsUSFK11X4LYF2BwwXnzWleA==,
-=======
   '@rollup/rollup-linux-x64-gnu@4.31.0':
     resolution:
       {
         integrity: sha512-zSoHl356vKnNxwOWnLd60ixHNPRBglxpv2g7q0Cd3Pmr561gf0HiAcUBRL3S1vPqRC17Zo2CX/9cPkqTIiai1g==,
->>>>>>> f84063c8
       }
     cpu: [x64]
     os: [linux]
 
-<<<<<<< HEAD
-  '@rollup/rollup-linux-x64-musl@4.27.3':
-    resolution:
-      {
-        integrity: sha512-nBXOfJds8OzUT1qUreT/en3eyOXd2EH5b0wr2bVB5999qHdGKkzGzIyKYaKj02lXk6wpN71ltLIaQpu58YFBoQ==,
-=======
   '@rollup/rollup-linux-x64-musl@4.31.0':
     resolution:
       {
         integrity: sha512-ypB/HMtcSGhKUQNiFwqgdclWNRrAYDH8iMYH4etw/ZlGwiTVxBz2tDrGRrPlfZu6QjXwtd+C3Zib5pFqID97ZA==,
->>>>>>> f84063c8
       }
     cpu: [x64]
     os: [linux]
 
-<<<<<<< HEAD
-  '@rollup/rollup-win32-arm64-msvc@4.27.3':
-    resolution:
-      {
-        integrity: sha512-ogfbEVQgIZOz5WPWXF2HVb6En+kWzScuxJo/WdQTqEgeyGkaa2ui5sQav9Zkr7bnNCLK48uxmmK0TySm22eiuw==,
-=======
   '@rollup/rollup-win32-arm64-msvc@4.31.0':
     resolution:
       {
         integrity: sha512-JuhN2xdI/m8Hr+aVO3vspO7OQfUFO6bKLIRTAy0U15vmWjnZDLrEgCZ2s6+scAYaQVpYSh9tZtRijApw9IXyMw==,
->>>>>>> f84063c8
       }
     cpu: [arm64]
     os: [win32]
 
-<<<<<<< HEAD
-  '@rollup/rollup-win32-ia32-msvc@4.27.3':
-    resolution:
-      {
-        integrity: sha512-ecE36ZBMLINqiTtSNQ1vzWc5pXLQHlf/oqGp/bSbi7iedcjcNb6QbCBNG73Euyy2C+l/fn8qKWEwxr+0SSfs3w==,
-=======
   '@rollup/rollup-win32-ia32-msvc@4.31.0':
     resolution:
       {
         integrity: sha512-U1xZZXYkvdf5MIWmftU8wrM5PPXzyaY1nGCI4KI4BFfoZxHamsIe+BtnPLIvvPykvQWlVbqUXdLa4aJUuilwLQ==,
->>>>>>> f84063c8
       }
     cpu: [ia32]
     os: [win32]
 
-<<<<<<< HEAD
-  '@rollup/rollup-win32-x64-msvc@4.27.3':
-    resolution:
-      {
-        integrity: sha512-vliZLrDmYKyaUoMzEbMTg2JkerfBjn03KmAw9CykO0Zzkzoyd7o3iZNam/TpyWNjNT+Cz2iO3P9Smv2wgrR+Eg==,
-=======
   '@rollup/rollup-win32-x64-msvc@4.31.0':
     resolution:
       {
         integrity: sha512-ul8rnCsUumNln5YWwz0ted2ZHFhzhRRnkpBZ+YRuHoRAlUji9KChpOUOndY7uykrPEPXVbHLlsdo6v5yXo/TXw==,
->>>>>>> f84063c8
       }
     cpu: [x64]
     os: [win32]
@@ -1328,17 +1174,10 @@
       typescript:
         optional: true
 
-<<<<<<< HEAD
-  '@typescript-eslint/eslint-plugin@8.15.0':
-    resolution:
-      {
-        integrity: sha512-+zkm9AR1Ds9uLWN3fkoeXgFppaQ+uEVtfOV62dDmsy9QCNqlRHWNEck4yarvRNrvRcHQLGfqBNui3cimoz8XAg==,
-=======
   '@typescript-eslint/eslint-plugin@8.21.0':
     resolution:
       {
         integrity: sha512-eTH+UOR4I7WbdQnG4Z48ebIA6Bgi7WO8HvFEneeYBxG8qCOYgTOFPSg6ek9ITIDvGjDQzWHcoWHCDO2biByNzA==,
->>>>>>> f84063c8
       }
     engines: { node: ^18.18.0 || ^20.9.0 || >=21.1.0 }
     peerDependencies:
@@ -1359,17 +1198,10 @@
       typescript:
         optional: true
 
-<<<<<<< HEAD
-  '@typescript-eslint/parser@8.15.0':
-    resolution:
-      {
-        integrity: sha512-7n59qFpghG4uazrF9qtGKBZXn7Oz4sOMm8dwNWDQY96Xlm2oX67eipqcblDj+oY1lLCbf1oltMZFpUso66Kl1A==,
-=======
   '@typescript-eslint/parser@8.21.0':
     resolution:
       {
         integrity: sha512-Wy+/sdEH9kI3w9civgACwabHbKl+qIOu0uFZ9IMKzX3Jpv9og0ZBJrZExGrPpFAY7rWsXuxs5e7CPPP17A4eYA==,
->>>>>>> f84063c8
       }
     engines: { node: ^18.18.0 || ^20.9.0 || >=21.1.0 }
     peerDependencies:
@@ -1383,17 +1215,10 @@
       }
     engines: { node: ^12.22.0 || ^14.17.0 || >=16.0.0 }
 
-<<<<<<< HEAD
-  '@typescript-eslint/scope-manager@8.15.0':
-    resolution:
-      {
-        integrity: sha512-QRGy8ADi4J7ii95xz4UoiymmmMd/zuy9azCaamnZ3FM8T5fZcex8UfJcjkiEZjJSztKfEBe3dZ5T/5RHAmw2mA==,
-=======
   '@typescript-eslint/scope-manager@8.21.0':
     resolution:
       {
         integrity: sha512-G3IBKz0/0IPfdeGRMbp+4rbjfSSdnGkXsM/pFZA8zM9t9klXDnB/YnKOBQ0GoPmoROa4bCq2NeHgJa5ydsQ4mA==,
->>>>>>> f84063c8
       }
     engines: { node: ^18.18.0 || ^20.9.0 || >=21.1.0 }
 
@@ -1410,17 +1235,10 @@
       typescript:
         optional: true
 
-<<<<<<< HEAD
-  '@typescript-eslint/type-utils@8.15.0':
-    resolution:
-      {
-        integrity: sha512-UU6uwXDoI3JGSXmcdnP5d8Fffa2KayOhUUqr/AiBnG1Gl7+7ut/oyagVeSkh7bxQ0zSXV9ptRh/4N15nkCqnpw==,
-=======
   '@typescript-eslint/type-utils@8.21.0':
     resolution:
       {
         integrity: sha512-95OsL6J2BtzoBxHicoXHxgk3z+9P3BEcQTpBKriqiYzLKnM2DeSqs+sndMKdamU8FosiadQFT3D+BSL9EKnAJQ==,
->>>>>>> f84063c8
       }
     engines: { node: ^18.18.0 || ^20.9.0 || >=21.1.0 }
     peerDependencies:
@@ -1434,17 +1252,10 @@
       }
     engines: { node: ^12.22.0 || ^14.17.0 || >=16.0.0 }
 
-<<<<<<< HEAD
-  '@typescript-eslint/types@8.15.0':
-    resolution:
-      {
-        integrity: sha512-n3Gt8Y/KyJNe0S3yDCD2RVKrHBC4gTUcLTebVBXacPy091E6tNspFLKRXlk3hwT4G55nfr1n2AdFqi/XMxzmPQ==,
-=======
   '@typescript-eslint/types@8.21.0':
     resolution:
       {
         integrity: sha512-PAL6LUuQwotLW2a8VsySDBwYMm129vFm4tMVlylzdoTybTHaAi0oBp7Ac6LhSrHHOdLM3efH+nAR6hAWoMF89A==,
->>>>>>> f84063c8
       }
     engines: { node: ^18.18.0 || ^20.9.0 || >=21.1.0 }
 
@@ -1460,17 +1271,10 @@
       typescript:
         optional: true
 
-<<<<<<< HEAD
-  '@typescript-eslint/typescript-estree@8.15.0':
-    resolution:
-      {
-        integrity: sha512-1eMp2JgNec/niZsR7ioFBlsh/Fk0oJbhaqO0jRyQBMgkz7RrFfkqF9lYYmBoGBaSiLnu8TAPQTwoTUiSTUW9dg==,
-=======
   '@typescript-eslint/typescript-estree@8.21.0':
     resolution:
       {
         integrity: sha512-x+aeKh/AjAArSauz0GiQZsjT8ciadNMHdkUSwBB9Z6PrKc/4knM4g3UfHml6oDJmKC88a6//cdxnO/+P2LkMcg==,
->>>>>>> f84063c8
       }
     engines: { node: ^18.18.0 || ^20.9.0 || >=21.1.0 }
     peerDependencies:
@@ -1485,17 +1289,10 @@
     peerDependencies:
       eslint: ^6.0.0 || ^7.0.0 || ^8.0.0
 
-<<<<<<< HEAD
-  '@typescript-eslint/utils@8.15.0':
-    resolution:
-      {
-        integrity: sha512-k82RI9yGhr0QM3Dnq+egEpz9qB6Un+WLYhmoNcvl8ltMEededhh7otBVVIDDsEEttauwdY/hQoSsOv13lxrFzQ==,
-=======
   '@typescript-eslint/utils@8.21.0':
     resolution:
       {
         integrity: sha512-xcXBfcq0Kaxgj7dwejMbFyq7IOHgpNMtVuDveK7w3ZGwG9owKzhALVwKpTF2yrZmEwl9SWdetf3fxNzJQaVuxw==,
->>>>>>> f84063c8
       }
     engines: { node: ^18.18.0 || ^20.9.0 || >=21.1.0 }
     peerDependencies:
@@ -1509,17 +1306,10 @@
       }
     engines: { node: ^12.22.0 || ^14.17.0 || >=16.0.0 }
 
-<<<<<<< HEAD
-  '@typescript-eslint/visitor-keys@8.15.0':
-    resolution:
-      {
-        integrity: sha512-h8vYOulWec9LhpwfAdZf2bjr8xIp0KNKnpgqSz0qqYYKAW/QZKw3ktRndbiAtUz4acH4QLQavwZBYCc0wulA/Q==,
-=======
   '@typescript-eslint/visitor-keys@8.21.0':
     resolution:
       {
         integrity: sha512-BkLMNpdV6prozk8LlyK/SOoWLmUFi+ZD+pcqti9ILCbVvHGk1ui1g4jJOc2WDLaeExz2qWwojxlPce5PljcT3w==,
->>>>>>> f84063c8
       }
     engines: { node: ^18.18.0 || ^20.9.0 || >=21.1.0 }
 
@@ -1893,33 +1683,20 @@
         integrity: sha512-oKnbhFyRIXpUuez8iBMmyEa4nbj4IOQyuhc/wy9kY7/WVPcwIO9VA668Pu8RkO7+0G76SLROeyw9CpQ061i4mA==,
       }
     engines: { node: '>=10' }
-<<<<<<< HEAD
-
-  chalk@5.3.0:
-    resolution:
-      {
-        integrity: sha512-dLitG79d+GV1Nb/VYcCDFivJeK1hiukt9QjRNVOsUtTy1rR1YJsmpGGTZ3qJos+uw7WmWF4wUwBd9jxjocFC2w==,
+
+  chalk@5.4.0:
+    resolution:
+      {
+        integrity: sha512-ZkD35Mx92acjB2yNJgziGqT9oKHEOxjTBTDRpOsRWtdecL/0jM3z5kM/CTzHWvHIen1GvkM85p6TuFfDGfc8/Q==,
       }
     engines: { node: ^12.17.0 || ^14.13 || >=16.0.0 }
-=======
->>>>>>> f84063c8
-
-  chalk@5.4.0:
-    resolution:
-      {
-        integrity: sha512-ZkD35Mx92acjB2yNJgziGqT9oKHEOxjTBTDRpOsRWtdecL/0jM3z5kM/CTzHWvHIen1GvkM85p6TuFfDGfc8/Q==,
+
+  chalk@5.4.1:
+    resolution:
+      {
+        integrity: sha512-zgVZuo2WcZgfUEmsn6eO3kINexW8RAE4maiQ8QNs8CtpPCSyMiYsULR3HQYkm3w8FIA3SberyMJMSldGsW+U3w==,
       }
     engines: { node: ^12.17.0 || ^14.13 || >=16.0.0 }
-<<<<<<< HEAD
-=======
-
-  chalk@5.4.1:
-    resolution:
-      {
-        integrity: sha512-zgVZuo2WcZgfUEmsn6eO3kINexW8RAE4maiQ8QNs8CtpPCSyMiYsULR3HQYkm3w8FIA3SberyMJMSldGsW+U3w==,
-      }
-    engines: { node: ^12.17.0 || ^14.13 || >=16.0.0 }
->>>>>>> f84063c8
 
   char-regex@1.0.2:
     resolution:
@@ -2136,21 +1913,6 @@
       {
         integrity: sha512-CFjzYYAi4ThfiQvizrFQevTTXHtnCqWfe7x1AhgEscTz6ZbLbfoLRLPugTQyBth6f8ZERVUSyWHFD/7Wu4t1XQ==,
       }
-<<<<<<< HEAD
-    peerDependencies:
-      supports-color: '*'
-    peerDependenciesMeta:
-      supports-color:
-        optional: true
-
-  debug@4.3.7:
-    resolution:
-      {
-        integrity: sha512-Er2nc/H7RrMXZBFCEim6TCmMk02Z8vLC2Rbi1KEBggpo0fS6l0S1nnapwmIi3yW/+GOJap1Krg4w0Hg80oCqgQ==,
-      }
-    engines: { node: '>=6.0' }
-=======
->>>>>>> f84063c8
     peerDependencies:
       supports-color: '*'
     peerDependenciesMeta:
@@ -2786,8 +2548,6 @@
         integrity: sha512-oX2ruAFQwf/Orj8m737Y5adxDQO0LAB7/S5MnxCdTNDd4p6BsyIVsv9JQsATbTSq8KHRpLwIHbVlUNatxd+1Ow==,
       }
     engines: { node: '>=8.6.0' }
-<<<<<<< HEAD
-=======
 
   fast-glob@3.3.3:
     resolution:
@@ -2795,7 +2555,6 @@
         integrity: sha512-7MptL8U0cqcFdzIzwOTHoilX9x5BrNqye7Z/LuC7kCMRio1EMSyqRK3BEAUD7sXRq4iT4AzTVuZdhgQ2TCvYLg==,
       }
     engines: { node: '>=8.6.0' }
->>>>>>> f84063c8
 
   fast-json-stable-stringify@2.1.0:
     resolution:
@@ -2809,17 +2568,10 @@
         integrity: sha512-DCXu6Ifhqcks7TZKY3Hxp3y6qphY5SJZmrWMDrKcERSOXWQdMhU9Ig/PYrzyw/ul9jOIyh0N4M0tbC5hodg8dw==,
       }
 
-<<<<<<< HEAD
-  fast-uri@3.0.3:
-    resolution:
-      {
-        integrity: sha512-aLrHthzCjH5He4Z2H9YZ+v6Ujb9ocRuW6ZzkJQOrTxleEijANq4v1TsaPaVG1PZcuurEzrLcWRyYBYXD5cEiaw==,
-=======
   fast-uri@3.0.6:
     resolution:
       {
         integrity: sha512-Atfo14OibSv5wAp4VWNsFYE1AchQRTv9cBGWET4pZWHzYshFSS9NQI6I57rdKn9croWVMbYFbLhJ+yJvmZIIHw==,
->>>>>>> f84063c8
       }
 
   fastq@1.17.1:
@@ -2834,17 +2586,10 @@
         integrity: sha512-p5161BqbuCaSnB8jIbzQHOlpgsPmK5rJVDfDKO91Axs5NC1uu3HRQm6wt9cd9/+GtQQIO53JdGXXoyDpTAsgYA==,
       }
 
-<<<<<<< HEAD
-  fdir@6.4.2:
-    resolution:
-      {
-        integrity: sha512-KnhMXsKSPZlAhp7+IjUkRZKPb4fUyccpDrdFXbi4QL1qkmFh9kVY09Yox+n4MaOb3lHZ1Tv829C3oaaXoMYPDQ==,
-=======
   fdir@6.4.3:
     resolution:
       {
         integrity: sha512-PMXmW2y1hDDfTSRc9gaXIuCCRpuoz3Kaz8cUelp3smouvfT632ozg2vrT6lJsHKKOF59YLbOGfAWGUcKEfRMQw==,
->>>>>>> f84063c8
       }
     peerDependencies:
       picomatch: ^3 || ^4
@@ -3942,17 +3687,10 @@
         integrity: sha512-7ylylesZQ/PV29jhEDl3Ufjo6ZX7gCqJr5F7PKrqc93v7fzSymt1BpwEU8nAUXs8qzzvqhbjhK5QZg6Mt/HkBg==,
       }
 
-<<<<<<< HEAD
-  lint-staged@15.2.10:
-    resolution:
-      {
-        integrity: sha512-5dY5t743e1byO19P9I4b3x8HJwalIznL5E1FWYnU6OWw33KxNBSLAc6Cy7F2PsFEO8FKnLwjwm5hx7aMF0jzZg==,
-=======
   lint-staged@15.4.1:
     resolution:
       {
         integrity: sha512-P8yJuVRyLrm5KxCtFx+gjI5Bil+wO7wnTl7C3bXhvtTaAFGirzeB24++D0wGoUwxrUKecNiehemgCob9YL39NA==,
->>>>>>> f84063c8
       }
     engines: { node: '>=18.12.0' }
     hasBin: true
@@ -4534,17 +4272,10 @@
       }
     engines: { node: '>=6.0.0' }
 
-<<<<<<< HEAD
-  prettier@3.3.3:
-    resolution:
-      {
-        integrity: sha512-i2tDNA0O5IrMO757lfrdQZCc2jPNDVntV0m/+4whiDfWaTKfMNgR7Qz0NAeGz/nRqF4m5/6CLzbP4/liHt12Ew==,
-=======
   prettier@3.4.2:
     resolution:
       {
         integrity: sha512-e9MewbtFo+Fevyuxn/4rrcDAaq0IYxPGLvObpQjiZBMAzB9IGmzlnG9RZy3FFas+eBMu2vA0CszMeduow5dIuQ==,
->>>>>>> f84063c8
       }
     engines: { node: '>=14' }
     hasBin: true
@@ -4752,17 +4483,10 @@
     engines: { node: 20 || >=22 }
     hasBin: true
 
-<<<<<<< HEAD
-  rollup@4.27.3:
-    resolution:
-      {
-        integrity: sha512-SLsCOnlmGt9VoZ9Ek8yBK8tAdmPHeppkw+Xa7yDlCEhDTvwYei03JlWo1fdc7YTfLZ4tD8riJCUyAgTbszk1fQ==,
-=======
   rollup@4.31.0:
     resolution:
       {
         integrity: sha512-9cCE8P4rZLx9+PjoyqHLs31V9a9Vpvfo4qNcs6JCiGWYhw2gijSetFbH6SSy1whnkgcefnUwr8sad7tgqsGvnw==,
->>>>>>> f84063c8
       }
     engines: { node: '>=18.0.0', npm: '>=8.0.0' }
     hasBin: true
@@ -5155,17 +4879,10 @@
         integrity: sha512-w89qg7PI8wAdvX60bMDP+bFoD5Dvhm9oLheFp5O4a2QF0cSBGsBX4qZmadPMvVqlLJBBci+WqGGOAPvcDeNSVg==,
       }
 
-<<<<<<< HEAD
-  tinyexec@0.3.1:
-    resolution:
-      {
-        integrity: sha512-WiCJLEECkO18gwqIp6+hJg0//p23HXp4S+gGtAKu3mI2F2/sXC4FvHvXvB0zJVVaTPhx1/tOwdbRsa1sOBIKqQ==,
-=======
   tinyexec@0.3.2:
     resolution:
       {
         integrity: sha512-KQQR9yN7R5+OSwaK0XQoj22pwHoTlgYqmUscPYoknOoWCWfj/5/ABTMRi69FrKU5ffPVh5QcFikpWJI/P1ocHA==,
->>>>>>> f84063c8
       }
 
   tmpl@1.0.5:
@@ -5181,21 +4898,12 @@
       }
     engines: { node: '>=8.0' }
 
-<<<<<<< HEAD
-  ts-api-utils@1.4.3:
-    resolution:
-      {
-        integrity: sha512-i3eMG77UTMD0hZhgRS562pv83RC6ukSAC2GMNWc+9dieh/+jDM5u5YG+NHX6VNDRHQcHwmsTHctP9LhbC3WxVw==,
-      }
-    engines: { node: '>=16' }
-=======
   ts-api-utils@2.0.0:
     resolution:
       {
         integrity: sha512-xCt/TOAc+EOHS1XPnijD3/yzpH6qg2xppZO1YDqGoVsNXfQfzHpOdNuXwrwOU8u4ITXJyDCTyt8w5g1sZv9ynQ==,
       }
     engines: { node: '>=18.12' }
->>>>>>> f84063c8
     peerDependencies:
       typescript: '>=4.8.4'
 
@@ -5237,15 +4945,12 @@
       {
         integrity: sha512-Xni35NKzjgMrwevysHTCArtLDpPvye8zV/0E4EyYn43P7/7qvQwPh9BGkHewbMulVntbigmcT7rdX3BNo9wRJg==,
       }
-<<<<<<< HEAD
-=======
 
   tslib@2.8.1:
     resolution:
       {
         integrity: sha512-oJFu94HQb+KVduSUQL7wnpmqnfmLsOA/nAh6b6EH0wCEoK0/mPeXU6c3wKDV83MkOuHPRHtSXKKU99IBazS/2w==,
       }
->>>>>>> f84063c8
 
   tsutils@3.21.0:
     resolution:
@@ -5312,17 +5017,10 @@
       }
     engines: { node: '>= 0.4' }
 
-<<<<<<< HEAD
-  typescript@5.6.3:
-    resolution:
-      {
-        integrity: sha512-hjcS1mhfuyi4WW8IWtjP7brDrG2cuDZukyrYrSauoXGNgx0S7zceP07adYkJycEr56BOUTNPzbInooiN3fn1qw==,
-=======
   typescript@5.7.3:
     resolution:
       {
         integrity: sha512-84MVSjMEHP+FQRPy3pX9sTVV/INIex71s9TL2Gm5FG/WG1SqXeKyZ0k7/blY/4FdOzI12CBy1vGc4og/eus0fw==,
->>>>>>> f84063c8
       }
     engines: { node: '>=14.17' }
     hasBin: true
@@ -5465,17 +5163,10 @@
         integrity: sha512-a4UGQaWPH59mOXUYnAG2ewncQS4i4F43Tv3JoAM+s2VDAmS9NsK8GpDMLrCHPksFT7h3K6TOoUNn2pb7RoXx4g==,
       }
 
-<<<<<<< HEAD
-  yaml@2.5.1:
-    resolution:
-      {
-        integrity: sha512-bLQOjaX/ADgQ20isPJRvF0iRUHIxVhYvr53Of7wGcWlO2jvtUlH5m87DsmulFVxRpNLOnI4tB6p/oh8D7kpn9Q==,
-=======
   yaml@2.6.1:
     resolution:
       {
         integrity: sha512-7r0XPzioN/Q9kXBro/XPnA6kznR73DHq+GXh5ON7ZozRO6aMjbmiBuKste2wslTFkC5d1dw0GooOCepZXJ2SAg==,
->>>>>>> f84063c8
       }
     engines: { node: '>= 14' }
     hasBin: true
